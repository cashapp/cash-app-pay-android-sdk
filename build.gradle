--- conflicted
+++ resolved
@@ -52,16 +52,12 @@
   }
 }
 
-def NEXT_VERSION = "2.4.1-SNAPSHOT"
+def NEXT_VERSION = "2.5.1-SNAPSHOT"
 
 allprojects {
 
   group = 'app.cash.paykit'
-<<<<<<< HEAD
-  version = '2.4.0-SNAPSHOT'
-=======
-  version = '2.4.0'
->>>>>>> 1d35c559
+  version = '2.5.0-SNAPSHOT'
 
   plugins.withId("com.vanniktech.maven.publish.base") {
     mavenPublishing {
