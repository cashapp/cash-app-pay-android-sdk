import com.vanniktech.maven.publish.SonatypeHost

// Top-level build file where you can add configuration options common to all sub-projects/modules.
buildscript {
  ext {
    junit_androidx_version = '1.1.5'
    junit_version = '4.13.2'
    moshi_version = '1.13.0'
    lifecycle_version = '2.5.1'
    mockk_version = '1.13.3'
    coroutines_test_version = '1.6.4'
    robolectric_version = '4.9.2'
    mockwebserver_version = '4.10.0'
    google_truth_version = '1.1.3'
    startup_version = '1.1.1'
    okhttp_version = '4.10.0'

    versions = [
        'minSdk': 21,
        'compileSdk': 31,
        'targetSdk': 31,
    ]
  }
}

plugins {
  id 'com.android.application' version '7.4.2' apply false
  id 'com.android.library' version '7.4.2' apply false
  id 'org.jetbrains.kotlin.android' version '1.6.21' apply false
  id "com.diffplug.spotless" version "6.17.0"
  id "com.vanniktech.maven.publish.base" version "0.25.1"
}

subprojects { subproject ->
  apply plugin: "com.diffplug.spotless"
  spotless {
    kotlin {
      target("src/**/*.kt")
      // ktlint doesn't honour .editorconfig yet: https://github.com/diffplug/spotless/issues/142
      ktlint('0.48.2').editorConfigOverride([
          'insert_final_newline': 'true',
          'end_of_line': 'lf',
          'charset': 'utf-8',
          'indent_size': '2',
      ])
      licenseHeaderFile(rootProject.file('gradle/license-header.txt'))
    }
    java {
      target("src/**/*.java")
    }
  }
}
<<<<<<< HEAD
def NEXT_VERSION = "2.1.1-SNAPSHOT"

allprojects {
  group = 'app.cash.paykit'
  version = '2.1.0'
=======
def NEXT_VERSION = "2.0.7-SNAPSHOT"

allprojects {
  group = 'app.cash.paykit'
  version = '2.0.6-SNAPSHOT'
>>>>>>> be86a832

  plugins.withId("com.vanniktech.maven.publish.base") {
    mavenPublishing {
      publishToMavenCentral(SonatypeHost.DEFAULT, true)
      signAllPublications()
      pom {
        description.set("Cash App Pay SDK")
        name.set(project.name)
        url.set("https://github.com/cashapp/android-cash-paykit-sdk/")
        licenses {
          license {
            name.set("The Apache Software License, Version 2.0")
            url.set("http://www.apache.org/licenses/LICENSE-2.0.txt")
            distribution.set("repo")
          }
        }
        scm {
          url.set("https://github.com/cashapp/android-cash-paykit-sdk/")
          connection.set("scm:git:git://github.com/cashapp/android-cash-paykit-sdk.git")
          developerConnection
              .set("scm:git:ssh://git@github.com/cashapp/android-cash-paykit-sdk.git")
        }
        developers {
          developer {
            id.set("square")
            name.set("Square, Inc.")
          }
        }
      }
    }
  }
}<|MERGE_RESOLUTION|>--- conflicted
+++ resolved
@@ -50,19 +50,12 @@
     }
   }
 }
-<<<<<<< HEAD
+
 def NEXT_VERSION = "2.1.1-SNAPSHOT"
 
 allprojects {
   group = 'app.cash.paykit'
   version = '2.1.0'
-=======
-def NEXT_VERSION = "2.0.7-SNAPSHOT"
-
-allprojects {
-  group = 'app.cash.paykit'
-  version = '2.0.6-SNAPSHOT'
->>>>>>> be86a832
 
   plugins.withId("com.vanniktech.maven.publish.base") {
     mavenPublishing {
