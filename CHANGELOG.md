--- conflicted
+++ resolved
@@ -1,13 +1,10 @@
-# 2.4.0 - UPCOMING
+# 2.5.0 - UPCOMING
 
-<<<<<<< HEAD
- - Update Android target SDK version to API 33 
- - Fix: `OnFileAction` param `accountReferenceId` is now properly being sent over the network
-=======
+# 2.4.0
+
  - Fix: `OnFileAction` param `accountReferenceId` is now properly being sent over the network
  - Update Android target SDK version to API 33
  - Update internal dependencies to recent versions, ensuring strong backward compatibility support
->>>>>>> 1d35c559
 
 # 2.3.0
 
