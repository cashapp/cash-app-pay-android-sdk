--- conflicted
+++ resolved
@@ -17,11 +17,7 @@
 import com.squareup.cash.paykit.PayKitState.ReadyToAuthorize
 import com.squareup.cash.paykit.PayKitState.UpdatingCustomerRequest
 import com.squareup.cash.paykit.models.sdk.PayKitCurrency.USD
-<<<<<<< HEAD
-import com.squareup.cash.paykit.models.sdk.PayKitPaymentAction.OneTime
-=======
 import com.squareup.cash.paykit.models.sdk.PayKitPaymentAction.OneTimeAction
->>>>>>> b1540d56
 import com.squareup.cash.paykit.sampleapp.databinding.ActivityMainBinding
 
 const val sandboxClientID = "CASH_CHECKOUT_SANDBOX"
@@ -53,16 +49,12 @@
     binding.createCustomerBtn.setOnClickListener {
       payKitSdk.registerForStateUpdates(this)
       val paymentAction =
-<<<<<<< HEAD
-        OneTime(redirectUri = redirectURI, currency = USD, amount = 500, scopeId = sandboxBrandID)
-=======
         OneTimeAction(
           redirectUri = redirectURI,
           currency = USD,
           amount = 500,
           scopeId = sandboxBrandID
         )
->>>>>>> b1540d56
       payKitSdk.createCustomerRequest(paymentAction)
     }
 
@@ -79,25 +71,17 @@
   override fun payKitStateDidChange(newState: PayKitState) {
     when (newState) {
       is Approved -> {
-<<<<<<< HEAD
         binding.statusText.text = "APPROVED!\n\n ${prettyPrintDataClass(newState.responseData)}"
-=======
-        binding.statusText.text = "APPROVED!\n\n ${newState.responseData}"
->>>>>>> b1540d56
       }
       Authorizing -> {} // Ignored for now.
       CreatingCustomerRequest -> {} // Ignored for now.
       Declined -> {} // Ignored for now.
       NotStarted -> {} // Ignored for now.
       is PayKitException -> {
-<<<<<<< HEAD
         Log.e(
           "DevApp",
           "Got an exception from the SDK. E.: ${prettyPrintDataClass(newState.javaClass)}"
         )
-=======
-        Log.e("DevApp", "Got an exception from the SDK. E.: ${newState.javaClass}")
->>>>>>> b1540d56
       } // Ignored for now.
       PollingTransactionStatus -> {} // Ignored for now.
       is ReadyToAuthorize -> {
