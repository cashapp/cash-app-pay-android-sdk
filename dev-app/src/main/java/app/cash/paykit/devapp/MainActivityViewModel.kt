package app.cash.paykit.devapp

import android.content.Context
import androidx.lifecycle.ViewModel
import androidx.lifecycle.viewModelScope
import app.cash.paykit.core.CashAppPayKit
import app.cash.paykit.core.CashAppPayKitFactory
import app.cash.paykit.core.CashAppPayKitListener
import app.cash.paykit.core.PayKitState
import app.cash.paykit.core.PayKitState.ReadyToAuthorize
import app.cash.paykit.core.models.sdk.PayKitPaymentAction
import kotlinx.coroutines.Dispatchers
import kotlinx.coroutines.flow.MutableStateFlow
import kotlinx.coroutines.flow.StateFlow
import kotlinx.coroutines.flow.asStateFlow
import kotlinx.coroutines.launch

const val sandboxClientID = "CASH_CHECKOUT_SANDBOX"
const val sandboxBrandID = "BRAND_9kx6p0mkuo97jnl025q9ni94t"

const val redirectURI = "cashapppaykit://checkout"

class MainActivityViewModel : ViewModel(), CashAppPayKitListener {

  private val _payKitState = MutableStateFlow<PayKitState>(PayKitState.NotStarted)
  val payKitState: StateFlow<PayKitState> = _payKitState.asStateFlow()

  var currentRequestId: String? = null

  private lateinit var payKitSdk: CashAppPayKit

  init {
    setupNewSdk()
  }

  override fun onCleared() {
    super.onCleared()
    payKitSdk.unregisterFromStateUpdates()
  }

  override fun payKitStateDidChange(newState: PayKitState) {
    if (newState is ReadyToAuthorize) {
      currentRequestId = newState.responseData.id
    }
    _payKitState.value = newState
  }

  fun createCustomerRequest(paymentAction: PayKitPaymentAction) {
    viewModelScope.launch(Dispatchers.IO) {
      payKitSdk.createCustomerRequest(paymentAction)
    }
  }

  fun updateCustomerRequest(paymentAction: PayKitPaymentAction) {
    val requestId = currentRequestId ?: return
    viewModelScope.launch(Dispatchers.IO) {
      payKitSdk.updateCustomerRequest(requestId, paymentAction)
    }
  }

  fun authorizeCustomerRequest(context: Context) {
    payKitSdk.authorizeCustomerRequest(context)
  }

<<<<<<< HEAD
=======
  fun retrieveExistingRequest(requestId: String) {
    viewModelScope.launch(Dispatchers.IO) {
      payKitSdk.startWithExistingCustomerRequest(requestId)
    }
  }

>>>>>>> d6856747
  fun resetSDK() {
    setupNewSdk()
    _payKitState.value = PayKitState.NotStarted
  }

  private fun setupNewSdk() {
    if (::payKitSdk.isInitialized) {
      payKitSdk.unregisterFromStateUpdates()
    }
    payKitSdk = CashAppPayKitFactory.createSandbox(sandboxClientID)
    payKitSdk.registerForStateUpdates(this@MainActivityViewModel)
  }
}<|MERGE_RESOLUTION|>--- conflicted
+++ resolved
@@ -62,15 +62,12 @@
     payKitSdk.authorizeCustomerRequest(context)
   }
 
-<<<<<<< HEAD
-=======
   fun retrieveExistingRequest(requestId: String) {
     viewModelScope.launch(Dispatchers.IO) {
       payKitSdk.startWithExistingCustomerRequest(requestId)
     }
   }
 
->>>>>>> d6856747
   fun resetSDK() {
     setupNewSdk()
     _payKitState.value = PayKitState.NotStarted
