<?xml version="1.0" encoding="utf-8"?>
<LinearLayout xmlns:android="http://schemas.android.com/apk/res/android"
    xmlns:tools="http://schemas.android.com/tools"
    android:layout_width="match_parent"
    android:layout_height="match_parent"
    xmlns:app="http://schemas.android.com/apk/res-auto"
    tools:context="app.cash.paykit.devapp.MainActivity"
    android:orientation="vertical"
    >

  <com.google.android.material.appbar.AppBarLayout
      android:layout_width="match_parent"
      android:layout_height="wrap_content"
      >

    <com.google.android.material.appbar.MaterialToolbar
        android:id="@+id/topAppBar"
        android:layout_width="match_parent"
        android:layout_height="?attr/actionBarSize"
        app:title="@string/app_name"
        style="@style/Widget.MaterialComponents.Toolbar.Primary"
        />

  </com.google.android.material.appbar.AppBarLayout>

  <LinearLayout
      android:layout_width="match_parent"
      android:layout_height="match_parent"
      android:gravity="center_horizontal"
      android:orientation="vertical"
      android:padding="16dp"
      >

    <!-- Payment type -->
    <TextView
        android:layout_width="match_parent"
        android:layout_height="wrap_content"
        android:text="@string/payment_type_title"
        style="@style/DevAppTextTitle"
        />

    <com.google.android.material.button.MaterialButtonToggleGroup
        android:id="@+id/toggleButton"
        android:layout_width="match_parent"
        android:layout_marginTop="8dp"
        android:layout_height="wrap_content"
        app:singleSelection="true"
        app:selectionRequired="true"
        app:checkedButton="@+id/oneTimeButton"
        >
      <Button
          style="?attr/materialButtonOutlinedStyle"
          android:id="@+id/oneTimeButton"
          android:layout_weight="1"
          android:layout_width="wrap_content"
          android:layout_height="wrap_content"
          android:text="@string/payment_type_one_time"
          />
      <Button
          style="?attr/materialButtonOutlinedStyle"
          android:id="@+id/onFileButton"
          android:layout_weight="1"
          android:layout_width="wrap_content"
          android:layout_height="wrap_content"
          android:text="@string/payment_type_on_fine"
          />

    </com.google.android.material.button.MaterialButtonToggleGroup>

    <!-- Amount -->
    <com.google.android.material.textfield.TextInputLayout
        android:id="@+id/amountContainer"
        android:layout_width="match_parent"
        android:layout_height="wrap_content"
        android:layout_marginTop="16dp"
        android:hint="@string/hint_amount_title"
        >

      <com.google.android.material.textfield.TextInputEditText
          android:id="@+id/amountField"
          android:layout_width="match_parent"
          android:layout_height="wrap_content"
          android:inputType="number"
          />

    </com.google.android.material.textfield.TextInputLayout>

    <!-- Account Reference ID -->
    <com.google.android.material.textfield.TextInputLayout
        android:id="@+id/referenceContainer"
        android:layout_width="match_parent"
        android:layout_height="wrap_content"
        android:layout_marginTop="16dp"
        android:visibility="gone"
        android:hint="@string/hint_account_ref_title"
        tools:visibility="visible"
        >

      <com.google.android.material.textfield.TextInputEditText
          android:id="@+id/referenceField"
          android:layout_width="match_parent"
          android:layout_height="wrap_content"
          android:inputType="textNoSuggestions"
          />

    </com.google.android.material.textfield.TextInputLayout>

    <!-- Operations Card -->
    <com.google.android.material.card.MaterialCardView
        android:layout_width="match_parent"
        android:layout_height="wrap_content"
        android:clickable="false"
        android:layout_marginVertical="8dp"
        android:layout_marginHorizontal="4dp"
        app:cardElevation="4dp"
        >

      <LinearLayout
          android:layout_width="match_parent"
          android:layout_height="200dp"
          android:padding="8dp"
          android:orientation="vertical"
          >

        <TextView
            android:layout_width="match_parent"
            android:layout_height="wrap_content"
            android:text="@string/operations_title"
            style="@style/DevAppTextTitle"
            />

        <androidx.core.widget.NestedScrollView
            android:layout_width="match_parent"
            android:layout_height="wrap_content"
            android:scrollbars="vertical"
            android:scrollbarAlwaysDrawVerticalTrack="true"
            >
          <include
              android:id="@+id/operations"
              layout="@layout/operations_section"
              android:layout_width="match_parent"
              android:layout_height="wrap_content"
              />

        </androidx.core.widget.NestedScrollView>

      </LinearLayout>


    </com.google.android.material.card.MaterialCardView>

    <!-- Text is made copy-pasteable by setting `textIsSelectable` -->
    <HorizontalScrollView
        android:layout_width="match_parent"
        android:layout_height="match_parent"
<<<<<<< HEAD
        >
      <TextView
          android:id="@+id/statusText"
          android:layout_width="wrap_content"
          android:layout_height="match_parent"
          android:minWidth="380dp"
          android:textIsSelectable="true"
          android:padding="4dp"
          android:background="@color/cardview_shadow_start_color"
          android:textColor="@color/black"
          android:hint="@string/results_hint"
          android:textSize="14sp"
          android:layout_marginTop="6dp"
          android:scrollbars="vertical"
          />
    </HorizontalScrollView>
=======
        android:textIsSelectable="true"
        android:padding="4dp"
        android:background="@color/cardview_shadow_start_color"
        android:textColor="@color/black"
        android:hint="@string/results_hint"
        android:textSize="14sp"
        android:layout_marginTop="6dp"
        android:scrollbars="vertical"
        />
>>>>>>> d6856747

  </LinearLayout>


</LinearLayout><|MERGE_RESOLUTION|>--- conflicted
+++ resolved
@@ -153,7 +153,7 @@
     <HorizontalScrollView
         android:layout_width="match_parent"
         android:layout_height="match_parent"
-<<<<<<< HEAD
+
         >
       <TextView
           android:id="@+id/statusText"
@@ -170,17 +170,6 @@
           android:scrollbars="vertical"
           />
     </HorizontalScrollView>
-=======
-        android:textIsSelectable="true"
-        android:padding="4dp"
-        android:background="@color/cardview_shadow_start_color"
-        android:textColor="@color/black"
-        android:hint="@string/results_hint"
-        android:textSize="14sp"
-        android:layout_marginTop="6dp"
-        android:scrollbars="vertical"
-        />
->>>>>>> d6856747
 
   </LinearLayout>
 
