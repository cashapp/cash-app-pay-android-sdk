--- conflicted
+++ resolved
@@ -1,12 +1,7 @@
 package app.cash.paykit.core.impl
 
-<<<<<<< HEAD
-import AnalyticsEvent
-import AnalyticsRequest
-=======
 import EventStream2AnalyticsRequest
 import EventStream2Event
->>>>>>> 6e3a5ee5
 import android.util.Log
 import app.cash.paykit.core.NetworkManager
 import app.cash.paykit.core.exceptions.PayKitApiNetworkException
@@ -14,11 +9,7 @@
 import app.cash.paykit.core.impl.RequestType.GET
 import app.cash.paykit.core.impl.RequestType.PATCH
 import app.cash.paykit.core.impl.RequestType.POST
-<<<<<<< HEAD
-import app.cash.paykit.core.models.analytics.AnalyticsResponse
-=======
 import app.cash.paykit.core.models.analytics.EventStream2Response
->>>>>>> 6e3a5ee5
 import app.cash.paykit.core.models.common.NetworkResult
 import app.cash.paykit.core.models.common.NetworkResult.Failure
 import app.cash.paykit.core.models.common.NetworkResult.Success
@@ -113,17 +104,10 @@
     )
   }
 
-<<<<<<< HEAD
-  override fun uploadAnalyticsEvents(clientId: String, analyticEvents: List<AnalyticsEvent>) {
-    // TODO: ClientId is not strictly necessary, remove it!
-    val analyticsRequest = AnalyticsRequest(analyticEvents)
-    val response: NetworkResult<AnalyticsResponse> = executeNetworkRequest(
-=======
   override fun uploadAnalyticsEvents(clientId: String, analyticEvents: List<EventStream2Event>) {
     // TODO: ClientId is not strictly necessary, remove it!
     val analyticsRequest = EventStream2AnalyticsRequest(analyticEvents)
     val response: NetworkResult<EventStream2Response> = executeNetworkRequest(
->>>>>>> 6e3a5ee5
       POST,
       ANALYTICS_PROD_ENDPOINT,
       clientId,
@@ -231,19 +215,12 @@
   }
 
   companion object {
-<<<<<<< HEAD
-=======
-    const val DEFAULT_NETWORK_TIMEOUT_MILLISECONDS = 60_000
-
->>>>>>> 6e3a5ee5
+
     private const val ANALYTICS_SERVICE_SUFFIX = "2.0/log/eventstream"
     const val ANALYTICS_STAGING_ENDPOINT =
       "https://api.squareupstaging.com/$ANALYTICS_SERVICE_SUFFIX"
     const val ANALYTICS_PROD_ENDPOINT = "https://api.squareup.com/$ANALYTICS_SERVICE_SUFFIX"
-<<<<<<< HEAD
 
     private val JSON_MEDIA_TYPE = "application/json; charset=utf-8".toMediaType()
-=======
->>>>>>> 6e3a5ee5
   }
 }