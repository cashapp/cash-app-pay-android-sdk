--- conflicted
+++ resolved
@@ -102,10 +102,7 @@
     val networkManager = NetworkManagerImpl(
       BASE_URL_PRODUCTION,
       userAgentValue = getUserAgentValue(),
-<<<<<<< HEAD
       okHttpClient = defaultOkHttpClient,
-=======
->>>>>>> 6e3a5ee5
     )
     val analyticsService = buildAnalyticsService(clientId, networkManager)
 
@@ -124,15 +121,12 @@
   fun createSandbox(
     clientId: String,
   ): CashAppPayKit {
-<<<<<<< HEAD
     val networkManager = NetworkManagerImpl(
       BASE_URL_SANDBOX,
       userAgentValue = getUserAgentValue(),
       okHttpClient = defaultOkHttpClient,
     )
-=======
-    val networkManager = NetworkManagerImpl(BASE_URL_SANDBOX, userAgentValue = getUserAgentValue())
->>>>>>> 6e3a5ee5
+
     val analyticsService = buildAnalyticsService(clientId, networkManager)
 
     return CashAppPayKitImpl(
@@ -152,12 +146,9 @@
       ApplicationContextHolder.applicationContext.getString(R.string.cashpaykit_version)
     return AnalyticsService(sdkVersion, clientId, getUserAgentValue(), networkManager)
   }
-
-<<<<<<< HEAD
+  
   private val defaultOkHttpClient = OkHttpProvider.provideOkHttpClient()
 
-=======
->>>>>>> 6e3a5ee5
   // Do NOT add `const` to these, as it will invalidate reflection for our Dev App.
   private val BASE_URL_SANDBOX = "https://sandbox.api.cash.app/customer-request/v1/"
   private val BASE_URL_PRODUCTION = "https://api.cash.app/customer-request/v1/"
