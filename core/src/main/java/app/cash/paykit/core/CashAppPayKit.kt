--- conflicted
+++ resolved
@@ -2,11 +2,8 @@
 
 import android.content.Context
 import androidx.annotation.WorkerThread
-<<<<<<< HEAD
 import app.cash.paykit.core.analytics.AnalyticsService
-=======
 import app.cash.paykit.core.android.ApplicationContextHolder
->>>>>>> 1cd0b600
 import app.cash.paykit.core.exceptions.PayKitIntegrationException
 import app.cash.paykit.core.impl.CashAppPayKitImpl
 import app.cash.paykit.core.impl.NetworkManagerImpl
@@ -101,20 +98,16 @@
   fun create(
     clientId: String,
   ): CashAppPayKit {
-    val networkManager = NetworkManagerImpl(BASE_URL_PRODUCTION)
+    val networkManager = NetworkManagerImpl(
+      BASE_URL_PRODUCTION,
+      userAgentValue = getUserAgentValue(),
+    )
     val analyticsService = buildAnalyticsService(clientId, networkManager)
 
     return CashAppPayKitImpl(
       clientId = clientId,
-<<<<<<< HEAD
       networkManager = networkManager,
       analyticsService = analyticsService,
-=======
-      networkManager = NetworkManagerImpl(
-        BASE_URL_PRODUCTION,
-        userAgentValue = getUserAgentValue(),
-      ),
->>>>>>> 1cd0b600
       payKitLifecycleListener = payKitLifecycleObserver,
       useSandboxEnvironment = false,
     )
@@ -126,17 +119,13 @@
   fun createSandbox(
     clientId: String,
   ): CashAppPayKit {
-    val networkManager = NetworkManagerImpl(BASE_URL_SANDBOX)
+    val networkManager = NetworkManagerImpl(BASE_URL_SANDBOX, userAgentValue = getUserAgentValue())
     val analyticsService = buildAnalyticsService(clientId, networkManager)
 
     return CashAppPayKitImpl(
       clientId = clientId,
-<<<<<<< HEAD
       networkManager = networkManager,
       analyticsService = analyticsService,
-=======
-      networkManager = NetworkManagerImpl(BASE_URL_SANDBOX, userAgentValue = getUserAgentValue()),
->>>>>>> 1cd0b600
       payKitLifecycleListener = payKitLifecycleObserver,
       useSandboxEnvironment = true,
     )
@@ -146,7 +135,9 @@
     clientId: String,
     networkManager: NetworkManager,
   ): AnalyticsService {
-    return AnalyticsService("0.0.6", clientId, "agent", networkManager)
+    val sdkVersion =
+      ApplicationContextHolder.applicationContext.getString(R.string.cashpaykit_version)
+    return AnalyticsService(sdkVersion, clientId, getUserAgentValue(), networkManager)
   }
 
   // Do NOT add `const` to these, as it will invalidate reflection for our Dev App.
