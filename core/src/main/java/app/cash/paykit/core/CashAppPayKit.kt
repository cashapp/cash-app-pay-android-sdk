/*
 * Copyright (C) 2023 Cash App
 *
 * Licensed under the Apache License, Version 2.0 (the "License");
 * you may not use this file except in compliance with the License.
 * You may obtain a copy of the License at
 *
 *      http://www.apache.org/licenses/LICENSE-2.0
 *
 * Unless required by applicable law or agreed to in writing, software
 * distributed under the License is distributed on an "AS IS" BASIS,
 * WITHOUT WARRANTIES OR CONDITIONS OF ANY KIND, either express or implied.
 * See the License for the specific language governing permissions and
 * limitations under the License.
 */
package app.cash.paykit.core

import android.content.Context
import android.os.Build
import android.util.Log
import androidx.annotation.WorkerThread
import app.cash.paykit.analytics.AnalyticsOptions
import app.cash.paykit.analytics.PayKitAnalytics
import app.cash.paykit.core.analytics.PayKitAnalyticsEventDispatcher
import app.cash.paykit.core.analytics.PayKitAnalyticsEventDispatcherImpl
import app.cash.paykit.core.android.ApplicationContextHolder
import app.cash.paykit.core.exceptions.PayKitIntegrationException
import app.cash.paykit.core.impl.CashAppPayKitImpl
import app.cash.paykit.core.impl.NetworkManagerImpl
import app.cash.paykit.core.impl.PayKitLifecycleObserverImpl
import app.cash.paykit.core.models.response.CustomerResponseData
import app.cash.paykit.core.models.sdk.PayKitPaymentAction
import app.cash.paykit.core.network.OkHttpProvider
import app.cash.paykit.core.utils.UserAgentProvider
import kotlin.time.Duration.Companion.seconds

interface CashAppPayKit {
  /**
   * Create customer request given a [PayKitPaymentAction].
   *
   * Must be called from a background thread.
   *
   * @param paymentAction A wrapper class that contains all of the necessary ingredients for building a customer request.
   *                      Look at [PayKitPaymentAction] for more details.
   */
  @WorkerThread
  fun createCustomerRequest(paymentAction: PayKitPaymentAction)

  /**
   * Update an existing customer request given its [requestId] an the updated definitions contained within [PayKitPaymentAction].
   *
   * Must be called from a background thread.
   *
   * @param requestId ID of the request we intent do update.
   * @param paymentAction A wrapper class that contains all of the necessary ingredients for building a customer request.
   *                      Look at [PayKitPaymentAction] for more details.
   */
  @WorkerThread
  fun updateCustomerRequest(
    requestId: String,
    paymentAction: PayKitPaymentAction,
  )

  /**
   * Retrieve an existing customer request, provided its [requestId]. This should be used as a
   * starting point, for cases where you want to recover the state of an existing or in-flight customer
   * request.
   *
   * Must be called from a background thread.
   *
   * @param requestId ID of the request we intent do retrieve.
   */
  @WorkerThread
  fun startWithExistingCustomerRequest(
    requestId: String,
  )

  /**
   * Authorize a customer request. This function must be called AFTER `createCustomerRequest`.
   * Not doing so will result in an Exception in sandbox mode, and a silent error log in production.
   *
   * @param context Android context class.
   */
  @Throws(IllegalArgumentException::class, PayKitIntegrationException::class)
  fun authorizeCustomerRequest(context: Context)

  /**
   * Authorize a customer request with a previously created `customerData`.
   * This function will set this SDK instance internal state to the `customerData` provided here as a function parameter.
   *
   */
  @Throws(IllegalArgumentException::class, RuntimeException::class)
  fun authorizeCustomerRequest(
    context: Context,
    customerData: CustomerResponseData,
  )

  /**
   *  Register a [CashAppPayKitListener] to receive PayKit callbacks.
   */
  fun registerForStateUpdates(listener: CashAppPayKitListener)

  /**
   *  Unregister any previously registered [CashAppPayKitListener] from PayKit updates.
   */
  fun unregisterFromStateUpdates()
}

object CashAppPayKitFactory {

  private val payKitLifecycleObserver: PayKitLifecycleObserver = PayKitLifecycleObserverImpl()

  private fun buildPayKitAnalytics(isSandbox: Boolean) =
    with(ApplicationContextHolder.applicationContext) {
      val info = packageManager.getPackageInfo(packageName, 0)

      @Suppress("DEPRECATION")
      val versionCode = if (Build.VERSION.SDK_INT >= Build.VERSION_CODES.P) {
        info?.longVersionCode
      } else {
        info?.versionCode
      }

      val dbName = if (isSandbox) {
        ANALYTICS_DB_NAME_SANDBOX
      } else {
        ANALYTICS_DB_NAME_PROD
      }

      PayKitAnalytics(
        context = ApplicationContextHolder.applicationContext,
        options = AnalyticsOptions(
          delay = 10.seconds,
          logLevel = Log.VERBOSE,
          databaseName = dbName,
          isLoggerDisabled = !BuildConfig.DEBUG,
          applicationVersionCode = versionCode!!.toInt(), // casting as int gives us the "legacy" version code
        ),
      )
    }

  private fun getUserAgentValue(): String {
    return UserAgentProvider.provideUserAgent(ApplicationContextHolder.applicationContext)
  }

  /**
   * @param clientId Client Identifier that should be provided by Cash PayKit integration.
   */
  fun create(
    clientId: String,
  ): CashAppPayKit {
    val networkManager = NetworkManagerImpl(
      BASE_URL_PRODUCTION,
      ANALYTICS_BASE_URL,
      userAgentValue = getUserAgentValue(),
      okHttpClient = defaultOkHttpClient,
    )
    val analytics = buildPayKitAnalytics(isSandbox = false)
    val analyticsEventDispatcher =
<<<<<<< HEAD
      buildPayKitAnalyticsEventDispatcher(clientId, networkManager, paykitAnalytics, isSandbox = false)
=======
      buildPayKitAnalyticsEventDispatcher(clientId, networkManager, analytics, isSandbox = false)
>>>>>>> 5c60c877
    networkManager.analyticsEventDispatcher = analyticsEventDispatcher

    return CashAppPayKitImpl(
      clientId = clientId,
      networkManager = networkManager,
      analyticsEventDispatcher = analyticsEventDispatcher,
      payKitLifecycleListener = payKitLifecycleObserver,
      useSandboxEnvironment = false,
    )
  }

  /**
   * @param clientId Client Identifier that should be provided by Cash PayKit integration.
   */
  fun createSandbox(
    clientId: String,
  ): CashAppPayKit {
    val networkManager = NetworkManagerImpl(
      BASE_URL_SANDBOX,
      ANALYTICS_BASE_URL,
      userAgentValue = getUserAgentValue(),
      okHttpClient = defaultOkHttpClient,
    )

    val analytics = buildPayKitAnalytics(isSandbox = true)
    val analyticsEventDispatcher =
<<<<<<< HEAD
      buildPayKitAnalyticsEventDispatcher(clientId, networkManager, paykitAnalytics, isSandbox = true)
=======
      buildPayKitAnalyticsEventDispatcher(clientId, networkManager, analytics, isSandbox = true)
>>>>>>> 5c60c877
    networkManager.analyticsEventDispatcher = analyticsEventDispatcher

    return CashAppPayKitImpl(
      clientId = clientId,
      networkManager = networkManager,
      analyticsEventDispatcher = analyticsEventDispatcher,
      payKitLifecycleListener = payKitLifecycleObserver,
      useSandboxEnvironment = true,
    )
  }

  private fun buildPayKitAnalyticsEventDispatcher(
    clientId: String,
    networkManager: NetworkManager,
    eventsManager: PayKitAnalytics,
    isSandbox: Boolean,
  ): PayKitAnalyticsEventDispatcher {
    val sdkVersion =
      ApplicationContextHolder.applicationContext.getString(R.string.cashpaykit_version)
    return PayKitAnalyticsEventDispatcherImpl(
      sdkVersion,
      clientId,
      getUserAgentValue(),
      isSandbox,
      eventsManager,
      networkManager,
    )
  }

  private val defaultOkHttpClient = OkHttpProvider.provideOkHttpClient()

  // Do NOT add `const` to these, as it will invalidate reflection for our Dev App.
  private val BASE_URL_SANDBOX = "https://sandbox.api.cash.app/customer-request/v1/"
  private val BASE_URL_PRODUCTION = "https://api.cash.app/customer-request/v1/"
  private val ANALYTICS_BASE_URL = "https://api.squareup.com/"
  private val ANALYTICS_DB_NAME_PROD = "paykit-events.db"
  private val ANALYTICS_DB_NAME_SANDBOX = "paykit-events-sandbox.db"
}

interface CashAppPayKitListener {
  fun payKitStateDidChange(newState: PayKitState)
}<|MERGE_RESOLUTION|>--- conflicted
+++ resolved
@@ -157,11 +157,7 @@
     )
     val analytics = buildPayKitAnalytics(isSandbox = false)
     val analyticsEventDispatcher =
-<<<<<<< HEAD
-      buildPayKitAnalyticsEventDispatcher(clientId, networkManager, paykitAnalytics, isSandbox = false)
-=======
       buildPayKitAnalyticsEventDispatcher(clientId, networkManager, analytics, isSandbox = false)
->>>>>>> 5c60c877
     networkManager.analyticsEventDispatcher = analyticsEventDispatcher
 
     return CashAppPayKitImpl(
@@ -188,11 +184,7 @@
 
     val analytics = buildPayKitAnalytics(isSandbox = true)
     val analyticsEventDispatcher =
-<<<<<<< HEAD
-      buildPayKitAnalyticsEventDispatcher(clientId, networkManager, paykitAnalytics, isSandbox = true)
-=======
       buildPayKitAnalyticsEventDispatcher(clientId, networkManager, analytics, isSandbox = true)
->>>>>>> 5c60c877
     networkManager.analyticsEventDispatcher = analyticsEventDispatcher
 
     return CashAppPayKitImpl(
