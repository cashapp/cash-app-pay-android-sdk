--- conflicted
+++ resolved
@@ -41,17 +41,7 @@
 
     val baseUrl = server.url("")
 
-<<<<<<< HEAD
-    val networkManager = networkManager(baseUrl)
-=======
-    val networkManager =
-      NetworkManagerImpl(
-        baseUrl = baseUrl.toString(),
-        userAgentValue = "",
-        okHttpClient = OkHttpClient(),
-        analyticsBaseUrl = "",
-      )
->>>>>>> 5b535901
+    val networkManager = networkManager(baseUrl)
     val payKit = createPayKit(networkManager)
     val mockListener = MockListener()
     payKit.registerForStateUpdates(mockListener)
@@ -91,17 +81,7 @@
     server.start()
 
     val baseUrl = server.url("")
-<<<<<<< HEAD
-    val networkManager = networkManager(baseUrl)
-=======
-    val networkManager =
-      NetworkManagerImpl(
-        baseUrl = baseUrl.toString(),
-        userAgentValue = "",
-        okHttpClient = OkHttpClient(),
-        analyticsBaseUrl = "",
-      )
->>>>>>> 5b535901
+    val networkManager = networkManager(baseUrl)
     val payKit = createPayKit(networkManager)
     val mockListener = MockListener()
     payKit.registerForStateUpdates(mockListener)
@@ -140,17 +120,7 @@
       .writeTimeout(1, MILLISECONDS)
       .build()
 
-<<<<<<< HEAD
-    val networkManager = networkManager(baseUrl)
-=======
-    val networkManager =
-      NetworkManagerImpl(
-        baseUrl = baseUrl.toString(),
-        userAgentValue = "",
-        okHttpClient = okHttpClient,
-        analyticsBaseUrl = "",
-      )
->>>>>>> 5b535901
+    val networkManager = networkManager(baseUrl)
     val payKit = createPayKit(networkManager)
     val mockListener = MockListener()
     payKit.registerForStateUpdates(mockListener)
@@ -209,17 +179,7 @@
     server.start()
 
     val baseUrl = server.url("")
-<<<<<<< HEAD
-    val networkManager = networkManager(baseUrl)
-=======
-    val networkManager =
-      NetworkManagerImpl(
-        baseUrl = baseUrl.toString(),
-        userAgentValue = "",
-        okHttpClient = OkHttpClient(),
-        analyticsBaseUrl = "",
-      )
->>>>>>> 5b535901
+    val networkManager = networkManager(baseUrl)
     val payKit = createPayKit(networkManager)
     val mockListener = MockListener()
     payKit.registerForStateUpdates(mockListener)
@@ -246,12 +206,12 @@
     return NetworkManagerImpl(
       baseUrl = baseUrl.toString(),
       userAgentValue = "",
-      OkHttpClient(),
+      okHttpClient = OkHttpClient(),
       retryManagerOptions = RetryManagerOptions(
         maxRetries = 1,
         initialDuration = 1.toDuration(DurationUnit.MILLISECONDS),
       ),
-
+      analyticsBaseUrl = ""
     )
   }
 
